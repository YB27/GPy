--- conflicted
+++ resolved
@@ -26,46 +26,8 @@
     """
 
     def __init__(self, X, likelihood, kernel, Z, normalize_X=False):
-<<<<<<< HEAD
         SparseGP.__init__(self, X, likelihood, kernel, Z, X_variance=None, normalize_X=False)
         assert self.output_dim == 1, "FITC model is not defined for handling multiple outputs"
-=======
-        GPBase.__init__(self, X, likelihood, kernel, normalize_X=normalize_X)
-
-        self.Z = Z
-        self.M = Z.shape[0]
-        self.likelihood = likelihood
-
-        X_variance = None
-        if X_variance is None:
-            self.has_uncertain_inputs = False
-        else:
-            assert X_variance.shape == X.shape
-            self.has_uncertain_inputs = True
-            self.X_variance = X_variance
-
-        if normalize_X:
-            self.Z = (self.Z.copy() - self._Xmean) / self._Xstd
-
-        # normalize X uncertainty also
-        if self.has_uncertain_inputs:
-            self.X_variance /= np.square(self._Xstd)
-
-    def _set_params(self, p):
-        self.Z = p[:self.M * self.input_dim].reshape(self.M, self.input_dim)
-        self.kern._set_params(p[self.Z.size:self.Z.size + self.kern.num_params])
-        self.likelihood._set_params(p[self.Z.size + self.kern.num_params:])
-        self._compute_kernel_matrices()
-        self._computations()
-
-    def _get_params(self):
-        return np.hstack([self.Z.flatten(), self.kern._get_params_transformed(), self.likelihood._get_params()])
-
-    def _get_param_names(self):
-        return sum([['iip_%i_%i' % (i, j) for j in range(self.Z.shape[1])] for i in range(self.Z.shape[0])],[])\
-            + self.kern._get_param_names_transformed() + self.likelihood._get_param_names()
-
->>>>>>> b129e6a6
 
     def update_likelihood_approximation(self):
         """
@@ -95,20 +57,9 @@
         self.V_star = self.beta_star * self.likelihood.Y
 
         # The rather complex computations of self.A
-<<<<<<< HEAD
-        tmp = self.psi1 * (np.sqrt(self.beta_star.flatten().reshape(1, self.N)))
+        tmp = self.psi1 * (np.sqrt(self.beta_star.flatten().reshape(1, self.num_data)))
         tmp, _ = linalg.lapack.flapack.dtrtrs(self.Lm, np.asfortranarray(tmp), lower=1)
         self.A = tdot(tmp)
-=======
-        if self.has_uncertain_inputs:
-                raise NotImplementedError
-        else:
-            if self.likelihood.is_heteroscedastic:
-                assert self.likelihood.output_dim == 1
-            tmp = self.psi1 * (np.sqrt(self.beta_star.flatten().reshape(1, self.num_data)))
-            tmp, _ = linalg.lapack.flapack.dtrtrs(self.Lm, np.asfortranarray(tmp), lower=1)
-            self.A = tdot(tmp)
->>>>>>> b129e6a6
 
         # factor B
         self.B = np.eye(self.num_inducing) + self.A
