--- conflicted
+++ resolved
@@ -93,7 +93,6 @@
         N = Y_metadata['trials']
         np.testing.assert_array_equal(N.shape, y.shape)
 
-<<<<<<< HEAD
         Ny = N-y
         t1 = np.zeros(y.shape)
         t2 = np.zeros(y.shape)
@@ -101,9 +100,6 @@
         t2[Ny>0] = (Ny[Ny>0])/(1.-inv_link_f[Ny>0])        
 
         return t1 - t2
-=======
-        return y/inv_link_f - (N-y)/(1.-inv_link_f)
->>>>>>> 7592088a
 
     def d2logpdf_dlink2(self, inv_link_f, y, Y_metadata=None):
         """
@@ -128,17 +124,14 @@
         """
         N = Y_metadata['trials']
         np.testing.assert_array_equal(N.shape, y.shape)
-<<<<<<< HEAD
-        
+
         Ny = N-y
         t1 = np.zeros(y.shape)
         t2 = np.zeros(y.shape)
         t1[y>0] = -y[y>0]/np.square(inv_link_f[y>0])
         t2[Ny>0] = -(Ny[Ny>0])/np.square(1.-inv_link_f[Ny>0])
         return t1+t2
-=======
-        return -y/np.square(inv_link_f) - (N-y)/np.square(1.-inv_link_f)
->>>>>>> 7592088a
+
 
     def d3logpdf_dlink3(self, inv_link_f, y, Y_metadata=None):
         """
@@ -162,7 +155,6 @@
         N = Y_metadata['trials']
         np.testing.assert_array_equal(N.shape, y.shape)
 
-<<<<<<< HEAD
         #inv_link_f2 = np.square(inv_link_f)  #TODO Remove. Why is this here?
         
         Ny = N-y
@@ -171,10 +163,6 @@
         t1[y>0] = 2*y[y>0]/inv_link_f[y>0]**3
         t2[Ny>0] = - 2*(Ny[Ny>0])/(1.-inv_link_f[Ny>0])**3
         return t1 + t2
-=======
-        inv_link_f2 = np.square(inv_link_f)
-        return 2*y/inv_link_f**3 - 2*(N-y)/(1.-inv_link_f)**3
->>>>>>> 7592088a
 
     def samples(self, gp, Y_metadata=None, **kw):
         """
