--- conflicted
+++ resolved
@@ -50,9 +50,6 @@
         x, mi = m.infer_newX(m.Y, optimize=True)
         np.testing.assert_array_almost_equal(m.X, mi.X, decimal=2)
 
-<<<<<<< HEAD
-=======
-
 class HMCSamplerTest(unittest.TestCase):
 
     def test_sampling(self):
@@ -68,6 +65,5 @@
         hmc = GPy.inference.mcmc.HMC(m,stepsize=1e-2)
         s = hmc.sample(num_samples=3)
 
->>>>>>> b98eb179
 if __name__ == "__main__":
     unittest.main()