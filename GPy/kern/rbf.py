--- conflicted
+++ resolved
@@ -26,6 +26,7 @@
     :type ARD: Boolean
     :rtype: kernel object
 
+    .. Note: for rbf with different lengthscale on each dimension, see rbf_ARD
     """
 
     def __init__(self,D,variance=1.,lengthscale=None,ARD=False):
@@ -157,11 +158,7 @@
         d_length = self._psi2[:,:,:,None]*(0.5*self._psi2_Zdist_sq*self._psi2_denom + 2.*self._psi2_mudist_sq + 2.*S[:,None,None,:]/self.lengthscale2)/(self.lengthscale*self._psi2_denom)
         d_length = d_length.sum(0)
         target[0] += np.sum(partial*d_var)
-<<<<<<< HEAD
-        target[1:] += (d_length*partial[:,:,None]).sum(0).sum(0)
-=======
         target[1] += np.sum(d_length*partial[:,:,None])
->>>>>>> ce3e2e41
 
     def dpsi2_dZ(self,partial,Z,mu,S,target):
         self._psi_computations(Z,mu,S)
@@ -204,4 +201,4 @@
             self._psi2_exponent = np.sum(-self._psi2_Zdist_sq/4. -self._psi2_mudist_sq -0.5*np.log(self._psi2_denom),-1) #N,M,M
             self._psi2 = np.square(self.variance)*np.exp(self._psi2_exponent) # N,M,M
 
-            self._Z, self._mu, self._S = Z, mu,S+            self._Z, self._mu, self._S = Z, mu,S
