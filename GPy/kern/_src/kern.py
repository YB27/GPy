# Copyright (c) 2012, GPy authors (see AUTHORS.txt).
# Licensed under the BSD 3-clause license (see LICENSE.txt)

import sys
import numpy as np
from ...core.parameterization.parameterized import Parameterized
from .kernel_slice_operations import KernCallsViaSlicerMeta
from ...util.caching import Cache_this
from GPy.core.parameterization.observable_array import ObsAr
from functools import reduce
import six

@six.add_metaclass(KernCallsViaSlicerMeta)
class Kern(Parameterized):
    #===========================================================================
    # This adds input slice support. The rather ugly code for slicing can be
    # found in kernel_slice_operations
    # __meataclass__ is ignored in Python 3 - needs to be put in the function definiton
    #__metaclass__ = KernCallsViaSlicerMeta
    #Here, we use the Python module six to support Py3 and Py2 simultaneously
    #===========================================================================
    _support_GPU=False
    def __init__(self, input_dim, active_dims, name, useGPU=False, *a, **kw):
        """
        The base class for a kernel: a positive definite function
        which forms of a covariance function (kernel).

        input_dim:

            is the number of dimensions to work on. Make sure to give the
            tight dimensionality of inputs.
            You most likely want this to be the integer telling the number of
            input dimensions of the kernel.
            If this is not an integer (!) we will work on the whole input matrix X,
            and not check whether dimensions match or not (!).

        active_dims:

            is the active_dimensions of inputs X we will work on.
            All kernels will get sliced Xes as inputs, if active_dims is not None
            Only positive integers are allowed in active_dims!
            if active_dims is None, slicing is switched off and all X will be passed through as given.

        :param int input_dim: the number of input dimensions to the function
        :param array-like|None active_dims: list of indices on which dimensions this kernel works on, or none if no slicing

        Do not instantiate.
        """
        super(Kern, self).__init__(name=name, *a, **kw)
        self.input_dim = int(input_dim)

        if active_dims is None:
            active_dims = np.arange(input_dim)

        self.active_dims = np.atleast_1d(active_dims).astype(int)

        assert self.active_dims.size == self.input_dim, "input_dim={} does not match len(active_dim)={}, active_dims={}".format(self.input_dim, self.active_dims.size, self.active_dims)

        self._sliced_X = 0
        self.useGPU = self._support_GPU and useGPU
<<<<<<< HEAD
        self._return_psi2_n_flag = ObsAr(np.zeros(1)).astype(bool)
=======
>>>>>>> cb024f0b

        from .psi_comp import PSICOMP_GH
        self.psicomp = PSICOMP_GH()

    @Cache_this(limit=20)
    def _slice_X(self, X):
        return X[:, self.active_dims]

    def K(self, X, X2):
        """
        Compute the kernel function.

        :param X: the first set of inputs to the kernel
        :param X2: (optional) the second set of arguments to the kernel. If X2
                   is None, this is passed throgh to the 'part' object, which
                   handLes this as X2 == X.
        """
        raise NotImplementedError
    def Kdiag(self, X):
        raise NotImplementedError
    def psi0(self, Z, variational_posterior):
        return self.psicomp.psicomputations(self, Z, variational_posterior)[0]
    def psi1(self, Z, variational_posterior):
        return self.psicomp.psicomputations(self, Z, variational_posterior)[1]
    def psi2(self, Z, variational_posterior):
        return self.psicomp.psicomputations(self, Z, variational_posterior, return_psi2_n=False)[2]
    def psi2n(self, Z, variational_posterior):
        return self.psicomp.psicomputations(self, Z, variational_posterior, return_psi2_n=True)[2]
    def gradients_X(self, dL_dK, X, X2):
        raise NotImplementedError
    def gradients_XX(self, dL_dK, X, X2):
        raise(NotImplementedError, "This is the second derivative of K wrt X and X2, and not implemented for this kernel")
    def gradients_XX_diag(self, dL_dKdiag, X):
        raise(NotImplementedError, "This is the diagonal of the second derivative of K wrt X and X2, and not implemented for this kernel")
    def gradients_X_diag(self, dL_dKdiag, X):
        raise NotImplementedError

    def update_gradients_diag(self, dL_dKdiag, X):
        """ update the gradients of all parameters when using only the diagonal elements of the covariance matrix"""
        raise NotImplementedError

    def update_gradients_full(self, dL_dK, X, X2):
        """Set the gradients of all parameters when doing full (N) inference."""
        raise NotImplementedError

    def update_gradients_expectations(self, dL_dpsi0, dL_dpsi1, dL_dpsi2, Z, variational_posterior,
                                      psi0=None, psi1=None, psi2=None, Lpsi0=None, Lpsi1=None, Lpsi2=None):
        """
        Set the gradients of all parameters when doing inference with
        uncertain inputs, using expectations of the kernel.

        The esential maths is

        dL_d{theta_i} = dL_dpsi0 * dpsi0_d{theta_i} +
                        dL_dpsi1 * dpsi1_d{theta_i} +
                        dL_dpsi2 * dpsi2_d{theta_i}
        """
        dtheta = self.psicomp.psiDerivativecomputations(self, dL_dpsi0, dL_dpsi1, dL_dpsi2, Z, variational_posterior,
                                                        psi0=psi0, psi1=psi1, psi2=psi2, Lpsi0=Lpsi0, Lpsi1=Lpsi1, Lpsi2=Lpsi2)[0]
        self.gradient[:] = dtheta

    def gradients_Z_expectations(self, dL_dpsi0, dL_dpsi1, dL_dpsi2, Z, variational_posterior,
                                psi0=None, psi1=None, psi2=None, Lpsi0=None, Lpsi1=None, Lpsi2=None):
        """
        Returns the derivative of the objective wrt Z, using the chain rule
        through the expectation variables.
        """
        return self.psicomp.psiDerivativecomputations(self, dL_dpsi0, dL_dpsi1, dL_dpsi2, Z, variational_posterior,
                                                      psi0=psi0, psi1=psi1, psi2=psi2, Lpsi0=Lpsi0, Lpsi1=Lpsi1, Lpsi2=Lpsi2)[1]

    def gradients_qX_expectations(self, dL_dpsi0, dL_dpsi1, dL_dpsi2, Z, variational_posterior,
                                    psi0=None, psi1=None, psi2=None, Lpsi0=None, Lpsi1=None, Lpsi2=None):
        """
        Compute the gradients wrt the parameters of the variational
        distruibution q(X), chain-ruling via the expectations of the kernel
        """
        return self.psicomp.psiDerivativecomputations(self, dL_dpsi0, dL_dpsi1, dL_dpsi2, Z, variational_posterior,
                                                      psi0=psi0, psi1=psi1, psi2=psi2, Lpsi0=Lpsi0, Lpsi1=Lpsi1, Lpsi2=Lpsi2)[2:]

    def plot(self, x=None, fignum=None, ax=None, title=None, plot_limits=None, resolution=None, **mpl_kwargs):
        """
        plot this kernel.
        :param x: the value to use for the other kernel argument (kernels are a function of two variables!)
        :param fignum: figure number of the plot
        :param ax: matplotlib axis to plot on
        :param title: the matplotlib title
        :param plot_limits: the range over which to plot the kernel
        :resolution: the resolution of the lines used in plotting
        :mpl_kwargs avalid keyword arguments to pass through to matplotlib (e.g. lw=7)
        """
        assert "matplotlib" in sys.modules, "matplotlib package has not been imported."
        from ...plotting.matplot_dep import kernel_plots
        kernel_plots.plot(self, x, fignum, ax, title, plot_limits, resolution, **mpl_kwargs)

    def plot_ARD(self, *args, **kw):
        """
        See :class:`~GPy.plotting.matplot_dep.kernel_plots`
        """
        import sys
        assert "matplotlib" in sys.modules, "matplotlib package has not been imported."
        from ...plotting.matplot_dep import kernel_plots
        return kernel_plots.plot_ARD(self,*args,**kw)

    def input_sensitivity(self, summarize=True):
        """
        Returns the sensitivity for each dimension of this kernel.
        """
        return np.zeros(self.input_dim)

    def __add__(self, other):
        """ Overloading of the '+' operator. for more control, see self.add """
        return self.add(other)

    def __iadd__(self, other):
        return self.add(other)

    def add(self, other, name='sum'):
        """
        Add another kernel to this one.

        :param other: the other kernel to be added
        :type other: GPy.kern

        """
        assert isinstance(other, Kern), "only kernels can be added to kernels..."
        from .add import Add
        return Add([self, other], name=name)

    def __mul__(self, other):
        """ Here we overload the '*' operator. See self.prod for more information"""
        return self.prod(other)

    def __imul__(self, other):
        """ Here we overload the '*' operator. See self.prod for more information"""
        return self.prod(other)

    def __pow__(self, other):
        """
        Shortcut for tensor `prod`.
        """
        assert np.all(self.active_dims == range(self.input_dim)), "Can only use kernels, which have their input_dims defined from 0"
        assert np.all(other.active_dims == range(other.input_dim)), "Can only use kernels, which have their input_dims defined from 0"
        other.active_dims += self.input_dim
        return self.prod(other)

    def prod(self, other, name='mul'):
        """
        Multiply two kernels (either on the same space, or on the tensor
        product of the input space).

        :param other: the other kernel to be added
        :type other: GPy.kern
        :param tensor: whether or not to use the tensor space (default is false).
        :type tensor: bool

        """
        assert isinstance(other, Kern), "only kernels can be multiplied to kernels..."
        from .prod import Prod
        #kernels = []
        #if isinstance(self, Prod): kernels.extend(self.parameters)
        #else: kernels.append(self)
        #if isinstance(other, Prod): kernels.extend(other.parameters)
        #else: kernels.append(other)
        return Prod([self, other], name)

    def _check_input_dim(self, X):
        assert X.shape[1] == self.input_dim, "{} did not specify active_dims and X has wrong shape: X_dim={}, whereas input_dim={}".format(self.name, X.shape[1], self.input_dim)

    def _check_active_dims(self, X):
        assert X.shape[1] >= len(self.active_dims), "At least {} dimensional X needed, X.shape={!s}".format(len(self.active_dims), X.shape)


class CombinationKernel(Kern):
    """
    Abstract super class for combination kernels.
    A combination kernel combines (a list of) kernels and works on those.
    Examples are the HierarchicalKernel or Add and Prod kernels.
    """
    def __init__(self, kernels, name, extra_dims=[]):
        """
        Abstract super class for combination kernels.
        A combination kernel combines (a list of) kernels and works on those.
        Examples are the HierarchicalKernel or Add and Prod kernels.

        :param list kernels: List of kernels to combine (can be only one element)
        :param str name: name of the combination kernel
        :param array-like extra_dims: if needed extra dimensions for the combination kernel to work on
        """
        assert all([isinstance(k, Kern) for k in kernels])
        extra_dims = np.array(extra_dims, dtype=int)
        input_dim, active_dims = self.get_input_dim_active_dims(kernels, extra_dims)
        # initialize the kernel with the full input_dim
        super(CombinationKernel, self).__init__(input_dim, active_dims, name)
        self.extra_dims = extra_dims
        self.link_parameters(*kernels)

    @property
    def parts(self):
        return self.parameters

    def get_input_dim_active_dims(self, kernels, extra_dims = None):
        #active_dims = reduce(np.union1d, (np.r_[x.active_dims] for x in kernels), np.array([], dtype=int))
        #active_dims = np.array(np.concatenate((active_dims, extra_dims if extra_dims is not None else [])), dtype=int)
        input_dim = reduce(max, (k.active_dims.max() for k in kernels)) + 1

        if extra_dims is not None:
            input_dim += extra_dims.size

        active_dims = np.arange(input_dim)
        return input_dim, active_dims

    def input_sensitivity(self, summarize=True):
        """
        If summize is true, we want to get the summerized view of the sensitivities,
        otherwise put everything into an array with shape (#kernels, input_dim)
        in the order of appearance of the kernels in the parameterized object.
        """
        raise NotImplementedError("Choose the kernel you want to get the sensitivity for. You need to override the default behaviour for getting the input sensitivity to be able to get the input sensitivity. For sum kernel it is the sum of all sensitivities, TODO: product kernel? Other kernels?, also TODO: shall we return all the sensitivities here in the combination kernel? So we can combine them however we want? This could lead to just plot all the sensitivities here...")

    def _check_active_dims(self, X):
        return

    def _check_input_dim(self, X):
        # As combination kernels cannot always know, what their inner kernels have as input dims, the check will be done inside them, respectively
        return<|MERGE_RESOLUTION|>--- conflicted
+++ resolved
@@ -58,10 +58,6 @@
 
         self._sliced_X = 0
         self.useGPU = self._support_GPU and useGPU
-<<<<<<< HEAD
-        self._return_psi2_n_flag = ObsAr(np.zeros(1)).astype(bool)
-=======
->>>>>>> cb024f0b
 
         from .psi_comp import PSICOMP_GH
         self.psicomp = PSICOMP_GH()
@@ -108,7 +104,7 @@
         raise NotImplementedError
 
     def update_gradients_expectations(self, dL_dpsi0, dL_dpsi1, dL_dpsi2, Z, variational_posterior,
-                                      psi0=None, psi1=None, psi2=None, Lpsi0=None, Lpsi1=None, Lpsi2=None):
+                                      psi0=None, psi1=None, psi2=None):
         """
         Set the gradients of all parameters when doing inference with
         uncertain inputs, using expectations of the kernel.
@@ -120,17 +116,17 @@
                         dL_dpsi2 * dpsi2_d{theta_i}
         """
         dtheta = self.psicomp.psiDerivativecomputations(self, dL_dpsi0, dL_dpsi1, dL_dpsi2, Z, variational_posterior,
-                                                        psi0=psi0, psi1=psi1, psi2=psi2, Lpsi0=Lpsi0, Lpsi1=Lpsi1, Lpsi2=Lpsi2)[0]
+                                                        psi0=psi0, psi1=psi1, psi2=psi2)[0]
         self.gradient[:] = dtheta
 
     def gradients_Z_expectations(self, dL_dpsi0, dL_dpsi1, dL_dpsi2, Z, variational_posterior,
-                                psi0=None, psi1=None, psi2=None, Lpsi0=None, Lpsi1=None, Lpsi2=None):
+                                psi0=None, psi1=None, psi2=None):
         """
         Returns the derivative of the objective wrt Z, using the chain rule
         through the expectation variables.
         """
         return self.psicomp.psiDerivativecomputations(self, dL_dpsi0, dL_dpsi1, dL_dpsi2, Z, variational_posterior,
-                                                      psi0=psi0, psi1=psi1, psi2=psi2, Lpsi0=Lpsi0, Lpsi1=Lpsi1, Lpsi2=Lpsi2)[1]
+                                                      psi0=psi0, psi1=psi1, psi2=psi2)[1]
 
     def gradients_qX_expectations(self, dL_dpsi0, dL_dpsi1, dL_dpsi2, Z, variational_posterior,
                                     psi0=None, psi1=None, psi2=None, Lpsi0=None, Lpsi1=None, Lpsi2=None):
@@ -139,7 +135,7 @@
         distruibution q(X), chain-ruling via the expectations of the kernel
         """
         return self.psicomp.psiDerivativecomputations(self, dL_dpsi0, dL_dpsi1, dL_dpsi2, Z, variational_posterior,
-                                                      psi0=psi0, psi1=psi1, psi2=psi2, Lpsi0=Lpsi0, Lpsi1=Lpsi1, Lpsi2=Lpsi2)[2:]
+                                                      psi0=psi0, psi1=psi1, psi2=psi2)[2:]
 
     def plot(self, x=None, fignum=None, ax=None, title=None, plot_limits=None, resolution=None, **mpl_kwargs):
         """
