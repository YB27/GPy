--- conflicted
+++ resolved
@@ -1,25 +1,11 @@
 # Copyright (c) 2012, GPy authors (see AUTHORS.txt).
 # Licensed under the BSD 3-clause license (see LICENSE.txt)
 
-
-<<<<<<< HEAD
-from GP_regression import GP_regression
-from GP_classification import GP_classification
-from sparse_GP_regression import sparse_GP_regression
-from sparse_GP_classification import sparse_GP_classification
-from FITC_classification import FITC_classification
-from GPLVM import GPLVM
-from warped_GP import warpedGP
-from sparse_GPLVM import sparse_GPLVM
-from Bayesian_GPLVM import Bayesian_GPLVM
-from mrd import MRD
-=======
 from gp_regression import GPRegression
 from sparse_gp_regression import SparseGPRegression
+from sparse_gp_classification import SparseGPClassification
+from fitc_classification import FITCClassification
 from gplvm import GPLVM
 from warped_gp import WarpedGP
 from bayesian_gplvm import BayesianGPLVM
-from mrd import MRD
-from generalized_fitc import GeneralizedFITC
-from fitc import FITC
->>>>>>> 7040b26f
+from mrd import MRD