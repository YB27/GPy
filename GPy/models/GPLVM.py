--- conflicted
+++ resolved
@@ -68,15 +68,6 @@
 
         util.plot.Tango.reset()
 
-<<<<<<< HEAD
-        # this goes against the current standard in GPy, which currently is to not create
-        # figures in the plot() functions. I think the standard should be changed in order
-        # to accomodate cases like this
-        fig = pb.figure()
-        ax = fig.add_subplot(111)
-
-=======
->>>>>>> e1d09658
         if labels is None:
             labels = np.ones(self.N)
         if which_indices is None:
@@ -90,14 +81,6 @@
                     input_1, input_2 = np.argsort(self.input_sensitivity())[:2]
                 except:
                     raise ValueError, "cannot Atomatically determine which dimensions to plot, please pass 'which_indices'"
-<<<<<<< HEAD
-                k = k[0]
-                if k.name=='rbf':
-                    input_1, input_2 = np.argsort(k.lengthscale)[:2]
-                elif k.name=='linear':
-                    input_1, input_2 = np.argsort(k.variances)[::-1][:2]
-=======
->>>>>>> e1d09658
         else:
             input_1, input_2 = which_indices
 
@@ -106,15 +89,9 @@
         Xtest_full = np.zeros((Xtest.shape[0], self.X.shape[1]))
         Xtest_full[:, :2] = Xtest
         mu, var, low, up = self.predict(Xtest_full)
-<<<<<<< HEAD
         var = var[:, :1] # FIXME: this was a :2
         pb.imshow(var.reshape(resolution,resolution).T[::-1,:],
                   extent=[xmin[0], xmax[0], xmin[1], xmax[1]], cmap=pb.cm.binary,interpolation='bilinear')
-=======
-        var = var.mean(axis=1) # this was var[:, :2] edit by Neil
-        pb.imshow(var.reshape(resolution,resolution).T[::-1,:],extent=[xmin[0],xmax[0],xmin[1],xmax[1]],cmap=pb.cm.binary,interpolation='bilinear')
-
->>>>>>> e1d09658
 
         for i,ul in enumerate(np.unique(labels)):
             if type(ul) is np.string_:
@@ -141,11 +118,6 @@
 
         pb.xlim(xmin[0],xmax[0])
         pb.ylim(xmin[1],xmax[1])
-<<<<<<< HEAD
         pb.grid(b=False) # remove the grid if present, it doesn't look good
         ax.set_aspect('auto') # set a nice aspect ratio
-        return input_1, input_2
-=======
-
-        return pb.gca() #input_1, input_2 temporary removal, to return axes.
->>>>>>> e1d09658
+        return pb.gca() #input_1, input_2 temporary removal, to return axes.