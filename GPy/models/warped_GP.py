# Copyright (c) 2012, GPy authors (see AUTHORS.txt).
# Licensed under the BSD 3-clause license (see LICENSE.txt)


import numpy as np
from .. import kern
from ..core import model
from ..util.linalg import pdinv
from ..util.plot import gpplot
from ..util.warping_functions import *
from GP_regression import GP_regression


class warpedGP(GP_regression):
    """
    TODO: fecking docstrings!

    @nfusi: I'#ve hacked a little on this, but no guarantees. J.
    """
    def __init__(self, X, Y, warping_function = None, warping_terms = 3, **kwargs):

        if warping_function == None:
            self.warping_function = TanhWarpingFunction_d(warping_terms)
            self.warping_params = (np.random.randn(self.warping_function.n_terms*3+1,) * 1)
            # self.warping_params = np.ones((self.warping_function.n_terms*3 + 1,)) # TODO better init
            # self.warp_params_shape = (self.warping_function.n_terms, 4) # todo get this from the subclass

        self.Z = Y.copy()
        self.N, self.D = Y.shape
        self.transform_data()
        GP_regression.__init__(self, X, self.Y, **kwargs)

<<<<<<< HEAD
    def set_param(self, x):
        self.warping_params = x[:self.warping_function.num_parameters]
=======
    def _set_params(self, x):
        self.warping_params = x[:self.warping_function.num_parameters].reshape(self.warp_params_shape).copy()
>>>>>>> eedf1f99
        self.transform_data()
        GP_regression._set_params(self, x[self.warping_function.num_parameters:].copy())

    def _get_params(self):
        return np.hstack((self.warping_params.flatten().copy(), GP_regression._get_params(self).copy()))

    def _get_param_names(self):
        warping_names = self.warping_function._get_param_names()
        param_names = GP_regression._get_param_names(self)
        return warping_names + param_names

    def transform_data(self):
        self.Y = self.warping_function.f(self.Z.copy(), self.warping_params).copy()

        # this supports the 'smart' behaviour in GP_regression
        if self.D > self.N:
            self.YYT = np.dot(self.Y, self.Y.T)
        else:
            self.YYT = None

        return self.Y

    def log_likelihood(self):
        ll = GP_regression.log_likelihood(self)
        jacobian = self.warping_function.fgrad_y(self.Z, self.warping_params)
        return ll + np.log(jacobian).sum()

    def _log_likelihood_gradients(self):
        ll_grads = GP_regression._log_likelihood_gradients(self)
        alpha = np.dot(self.Ki, self.Y.flatten())
        warping_grads = self.warping_function_gradients(alpha)

        warping_grads = np.append(warping_grads[:,:-1].flatten(), warping_grads[0,-1])
        return np.hstack((warping_grads.flatten(), ll_grads.flatten()))

    def warping_function_gradients(self, Kiy):
        grad_y = self.warping_function.fgrad_y(self.Z, self.warping_params)
        grad_y_psi, grad_psi = self.warping_function.fgrad_y_psi(self.Z, self.warping_params,
                                                                 return_covar_chain = True)
        djac_dpsi = ((1.0/grad_y[:,:, None, None])*grad_y_psi).sum(axis=0).sum(axis=0)
        dquad_dpsi = (Kiy[:,None,None,None] * grad_psi).sum(axis=0).sum(axis=0)


        return -dquad_dpsi + djac_dpsi

    def plot_warping(self):
        self.warping_function.plot(self.warping_params, self.Z.min(), self.Z.max())

    def predict(self, X, in_unwarped_space = False, **kwargs):
        mu, var = GP_regression.predict(self, X, **kwargs)

        # The plot() function calls _set_params() before calling predict()
        # this is causing the observations to be plotted in the transformed
        # space (where Y lives), making the plot looks very wrong
        # if the predictions are made in the untransformed space
        # (where Z lives). To fix this I included the option below. It's
        # just a quick fix until I figure out something smarter.
        if in_unwarped_space:
            mu = self.warping_function.f_inv(mu, self.warping_params)
            var = self.warping_function.f_inv(var[:, None], self.warping_params)

        return mu, var<|MERGE_RESOLUTION|>--- conflicted
+++ resolved
@@ -30,13 +30,8 @@
         self.transform_data()
         GP_regression.__init__(self, X, self.Y, **kwargs)
 
-<<<<<<< HEAD
-    def set_param(self, x):
+    def _set_params(self, x):
         self.warping_params = x[:self.warping_function.num_parameters]
-=======
-    def _set_params(self, x):
-        self.warping_params = x[:self.warping_function.num_parameters].reshape(self.warp_params_shape).copy()
->>>>>>> eedf1f99
         self.transform_data()
         GP_regression._set_params(self, x[self.warping_function.num_parameters:].copy())
 
